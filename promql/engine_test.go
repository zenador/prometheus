--- conflicted
+++ resolved
@@ -204,11 +204,7 @@
 	return nil, nil, nil
 }
 
-<<<<<<< HEAD
-func (*errQuerier) LabelNames(...*labels.Matcher) ([]string, annotations.Annotations, error) {
-=======
-func (*errQuerier) LabelNames(context.Context, ...*labels.Matcher) ([]string, storage.Warnings, error) {
->>>>>>> e21ff116
+func (*errQuerier) LabelNames(context.Context, ...*labels.Matcher) ([]string, annotations.Annotations, error) {
 	return nil, nil, nil
 }
 func (*errQuerier) Close() error { return nil }
