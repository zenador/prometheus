--- conflicted
+++ resolved
@@ -239,11 +239,7 @@
 		t.Logf("case %d", i)
 		evalTime := baseTime.Add(time.Duration(i) * time.Minute)
 		result[0].T = timestamp.FromTime(evalTime)
-<<<<<<< HEAD
-		res, err := rule.Eval(context.TODO(), evalTime, EngineQueryFunc(ng, storage), nil, 0)
-=======
-		res, err := rule.Eval(context.TODO(), 0, evalTime, EngineQueryFunc(testEngine, storage), nil, 0)
->>>>>>> 8a08f452
+		res, err := rule.Eval(context.TODO(), 0, evalTime, EngineQueryFunc(ng, storage), nil, 0)
 		require.NoError(t, err)
 
 		var filteredRes promql.Vector // After removing 'ALERTS_FOR_STATE' samples.
@@ -260,11 +256,7 @@
 		testutil.RequireEqual(t, result, filteredRes)
 	}
 	evalTime := baseTime.Add(time.Duration(len(results)) * time.Minute)
-<<<<<<< HEAD
-	res, err := rule.Eval(context.TODO(), evalTime, EngineQueryFunc(ng, storage), nil, 0)
-=======
-	res, err := rule.Eval(context.TODO(), 0, evalTime, EngineQueryFunc(testEngine, storage), nil, 0)
->>>>>>> 8a08f452
+	res, err := rule.Eval(context.TODO(), 0, evalTime, EngineQueryFunc(ng, storage), nil, 0)
 	require.NoError(t, err)
 	require.Empty(t, res)
 }
@@ -334,11 +326,7 @@
 
 	var filteredRes promql.Vector // After removing 'ALERTS_FOR_STATE' samples.
 	res, err := ruleWithoutExternalLabels.Eval(
-<<<<<<< HEAD
-		context.TODO(), evalTime, EngineQueryFunc(ng, storage), nil, 0,
-=======
-		context.TODO(), 0, evalTime, EngineQueryFunc(testEngine, storage), nil, 0,
->>>>>>> 8a08f452
+		context.TODO(), 0, evalTime, EngineQueryFunc(ng, storage), nil, 0,
 	)
 	require.NoError(t, err)
 	for _, smpl := range res {
@@ -352,11 +340,7 @@
 	}
 
 	res, err = ruleWithExternalLabels.Eval(
-<<<<<<< HEAD
-		context.TODO(), evalTime, EngineQueryFunc(ng, storage), nil, 0,
-=======
-		context.TODO(), 0, evalTime, EngineQueryFunc(testEngine, storage), nil, 0,
->>>>>>> 8a08f452
+		context.TODO(), 0, evalTime, EngineQueryFunc(ng, storage), nil, 0,
 	)
 	require.NoError(t, err)
 	for _, smpl := range res {
@@ -437,11 +421,7 @@
 
 	var filteredRes promql.Vector // After removing 'ALERTS_FOR_STATE' samples.
 	res, err := ruleWithoutExternalURL.Eval(
-<<<<<<< HEAD
-		context.TODO(), evalTime, EngineQueryFunc(ng, storage), nil, 0,
-=======
-		context.TODO(), 0, evalTime, EngineQueryFunc(testEngine, storage), nil, 0,
->>>>>>> 8a08f452
+		context.TODO(), 0, evalTime, EngineQueryFunc(ng, storage), nil, 0,
 	)
 	require.NoError(t, err)
 	for _, smpl := range res {
@@ -455,11 +435,7 @@
 	}
 
 	res, err = ruleWithExternalURL.Eval(
-<<<<<<< HEAD
-		context.TODO(), evalTime, EngineQueryFunc(ng, storage), nil, 0,
-=======
-		context.TODO(), 0, evalTime, EngineQueryFunc(testEngine, storage), nil, 0,
->>>>>>> 8a08f452
+		context.TODO(), 0, evalTime, EngineQueryFunc(ng, storage), nil, 0,
 	)
 	require.NoError(t, err)
 	for _, smpl := range res {
@@ -516,11 +492,7 @@
 
 	var filteredRes promql.Vector // After removing 'ALERTS_FOR_STATE' samples.
 	res, err := rule.Eval(
-<<<<<<< HEAD
-		context.TODO(), evalTime, EngineQueryFunc(ng, storage), nil, 0,
-=======
-		context.TODO(), 0, evalTime, EngineQueryFunc(testEngine, storage), nil, 0,
->>>>>>> 8a08f452
+		context.TODO(), 0, evalTime, EngineQueryFunc(ng, storage), nil, 0,
 	)
 	require.NoError(t, err)
 	for _, smpl := range res {
@@ -692,11 +664,7 @@
 	evalTime := time.Unix(0, 0)
 	ng := testEngine(t)
 	for _, test := range tests {
-<<<<<<< HEAD
-		switch _, err := rule.Eval(context.TODO(), evalTime, EngineQueryFunc(ng, storage), nil, test.limit); {
-=======
-		switch _, err := rule.Eval(context.TODO(), 0, evalTime, EngineQueryFunc(testEngine, storage), nil, test.limit); {
->>>>>>> 8a08f452
+		switch _, err := rule.Eval(context.TODO(), 0, evalTime, EngineQueryFunc(ng, storage), nil, test.limit); {
 		case err != nil:
 			require.EqualError(t, err, test.err)
 		case test.err != "":
@@ -924,11 +892,7 @@
 		t.Logf("case %d", i)
 		evalTime := baseTime.Add(time.Duration(i) * time.Minute)
 		result[0].T = timestamp.FromTime(evalTime)
-<<<<<<< HEAD
-		res, err := rule.Eval(context.TODO(), evalTime, EngineQueryFunc(ng, storage), nil, 0)
-=======
-		res, err := rule.Eval(context.TODO(), 0, evalTime, EngineQueryFunc(testEngine, storage), nil, 0)
->>>>>>> 8a08f452
+		res, err := rule.Eval(context.TODO(), 0, evalTime, EngineQueryFunc(ng, storage), nil, 0)
 		require.NoError(t, err)
 
 		var filteredRes promql.Vector // After removing 'ALERTS_FOR_STATE' samples.
@@ -945,11 +909,7 @@
 		testutil.RequireEqual(t, result, filteredRes)
 	}
 	evalTime := baseTime.Add(time.Duration(len(results)) * time.Minute)
-<<<<<<< HEAD
-	res, err := rule.Eval(context.TODO(), evalTime, EngineQueryFunc(ng, storage), nil, 0)
-=======
-	res, err := rule.Eval(context.TODO(), 0, evalTime, EngineQueryFunc(testEngine, storage), nil, 0)
->>>>>>> 8a08f452
+	res, err := rule.Eval(context.TODO(), 0, evalTime, EngineQueryFunc(ng, storage), nil, 0)
 	require.NoError(t, err)
 	require.Empty(t, res)
 }
@@ -987,11 +947,7 @@
 	ng := testEngine(t)
 	baseTime := time.Unix(0, 0)
 	result.T = timestamp.FromTime(baseTime)
-<<<<<<< HEAD
-	res, err := rule.Eval(context.TODO(), baseTime, EngineQueryFunc(ng, storage), nil, 0)
-=======
-	res, err := rule.Eval(context.TODO(), 0, baseTime, EngineQueryFunc(testEngine, storage), nil, 0)
->>>>>>> 8a08f452
+	res, err := rule.Eval(context.TODO(), 0, baseTime, EngineQueryFunc(ng, storage), nil, 0)
 	require.NoError(t, err)
 
 	require.Len(t, res, 2)
@@ -1006,11 +962,7 @@
 	}
 
 	evalTime := baseTime.Add(time.Minute)
-<<<<<<< HEAD
-	res, err = rule.Eval(context.TODO(), evalTime, EngineQueryFunc(ng, storage), nil, 0)
-=======
-	res, err = rule.Eval(context.TODO(), 0, evalTime, EngineQueryFunc(testEngine, storage), nil, 0)
->>>>>>> 8a08f452
+	res, err = rule.Eval(context.TODO(), 0, evalTime, EngineQueryFunc(ng, storage), nil, 0)
 	require.NoError(t, err)
 	require.Empty(t, res)
 }
