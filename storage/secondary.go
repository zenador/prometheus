--- conflicted
+++ resolved
@@ -49,13 +49,8 @@
 	return &secondaryQuerier{genericQuerier: newGenericQuerierFromChunk(cq)}
 }
 
-<<<<<<< HEAD
-func (s *secondaryQuerier) LabelValues(name string, matchers ...*labels.Matcher) ([]string, annotations.Annotations, error) {
-	vals, w, err := s.genericQuerier.LabelValues(name, matchers...)
-=======
-func (s *secondaryQuerier) LabelValues(ctx context.Context, name string, matchers ...*labels.Matcher) ([]string, Warnings, error) {
+func (s *secondaryQuerier) LabelValues(ctx context.Context, name string, matchers ...*labels.Matcher) ([]string, annotations.Annotations, error) {
 	vals, w, err := s.genericQuerier.LabelValues(ctx, name, matchers...)
->>>>>>> 156222cc
 	if err != nil {
 		return nil, w.Add(err), nil
 	}
