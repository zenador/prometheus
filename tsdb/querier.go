// Copyright 2017 The Prometheus Authors
// Licensed under the Apache License, Version 2.0 (the "License");
// you may not use this file except in compliance with the License.
// You may obtain a copy of the License at
//
// http://www.apache.org/licenses/LICENSE-2.0
//
// Unless required by applicable law or agreed to in writing, software
// distributed under the License is distributed on an "AS IS" BASIS,
// WITHOUT WARRANTIES OR CONDITIONS OF ANY KIND, either express or implied.
// See the License for the specific language governing permissions and
// limitations under the License.

package tsdb

import (
	"context"
	"fmt"
	"math"
	"strings"
	"unicode/utf8"

	"github.com/oklog/ulid"
	"github.com/pkg/errors"
	"golang.org/x/exp/slices"

	"github.com/prometheus/prometheus/model/histogram"
	"github.com/prometheus/prometheus/model/labels"
	"github.com/prometheus/prometheus/storage"
	"github.com/prometheus/prometheus/tsdb/chunkenc"
	"github.com/prometheus/prometheus/tsdb/chunks"
	tsdb_errors "github.com/prometheus/prometheus/tsdb/errors"
	"github.com/prometheus/prometheus/tsdb/index"
	"github.com/prometheus/prometheus/tsdb/tombstones"
	"github.com/prometheus/prometheus/util/annotations"
)

// Bitmap used by func isRegexMetaCharacter to check whether a character needs to be escaped.
var regexMetaCharacterBytes [16]byte

// isRegexMetaCharacter reports whether byte b needs to be escaped.
func isRegexMetaCharacter(b byte) bool {
	return b < utf8.RuneSelf && regexMetaCharacterBytes[b%16]&(1<<(b/16)) != 0
}

func init() {
	for _, b := range []byte(`.+*?()|[]{}^$`) {
		regexMetaCharacterBytes[b%16] |= 1 << (b / 16)
	}
}

type blockBaseQuerier struct {
	blockID    ulid.ULID
	index      IndexReader
	chunks     ChunkReader
	tombstones tombstones.Reader

	closed bool

	mint, maxt int64
}

func newBlockBaseQuerier(b BlockReader, mint, maxt int64) (*blockBaseQuerier, error) {
	indexr, err := b.Index()
	if err != nil {
		return nil, errors.Wrap(err, "open index reader")
	}
	chunkr, err := b.Chunks()
	if err != nil {
		indexr.Close()
		return nil, errors.Wrap(err, "open chunk reader")
	}
	tombsr, err := b.Tombstones()
	if err != nil {
		indexr.Close()
		chunkr.Close()
		return nil, errors.Wrap(err, "open tombstone reader")
	}

	if tombsr == nil {
		tombsr = tombstones.NewMemTombstones()
	}
	return &blockBaseQuerier{
		blockID:    b.Meta().ULID,
		mint:       mint,
		maxt:       maxt,
		index:      indexr,
		chunks:     chunkr,
		tombstones: tombsr,
	}, nil
}

func (q *blockBaseQuerier) LabelValues(name string, matchers ...*labels.Matcher) ([]string, annotations.Annotations, error) {
	res, err := q.index.SortedLabelValues(name, matchers...)
	return res, nil, err
}

<<<<<<< HEAD
func (q *blockBaseQuerier) LabelNames(matchers ...*labels.Matcher) ([]string, annotations.Annotations, error) {
	res, err := q.index.LabelNames(matchers...)
=======
func (q *blockBaseQuerier) LabelNames(ctx context.Context, matchers ...*labels.Matcher) ([]string, storage.Warnings, error) {
	res, err := q.index.LabelNames(ctx, matchers...)
>>>>>>> e21ff116
	return res, nil, err
}

func (q *blockBaseQuerier) Close() error {
	if q.closed {
		return errors.New("block querier already closed")
	}

	errs := tsdb_errors.NewMulti(
		q.index.Close(),
		q.chunks.Close(),
		q.tombstones.Close(),
	)
	q.closed = true
	return errs.Err()
}

type blockQuerier struct {
	*blockBaseQuerier
}

// NewBlockQuerier returns a querier against the block reader and requested min and max time range.
func NewBlockQuerier(b BlockReader, mint, maxt int64) (storage.Querier, error) {
	q, err := newBlockBaseQuerier(b, mint, maxt)
	if err != nil {
		return nil, err
	}
	return &blockQuerier{blockBaseQuerier: q}, nil
}

func (q *blockQuerier) Select(_ context.Context, sortSeries bool, hints *storage.SelectHints, ms ...*labels.Matcher) storage.SeriesSet {
	mint := q.mint
	maxt := q.maxt
	disableTrimming := false

	p, err := PostingsForMatchers(q.index, ms...)
	if err != nil {
		return storage.ErrSeriesSet(err)
	}
	if sortSeries {
		p = q.index.SortedPostings(p)
	}

	if hints != nil {
		mint = hints.Start
		maxt = hints.End
		disableTrimming = hints.DisableTrimming
		if hints.Func == "series" {
			// When you're only looking up metadata (for example series API), you don't need to load any chunks.
			return newBlockSeriesSet(q.index, newNopChunkReader(), q.tombstones, p, mint, maxt, disableTrimming)
		}
	}

	return newBlockSeriesSet(q.index, q.chunks, q.tombstones, p, mint, maxt, disableTrimming)
}

// blockChunkQuerier provides chunk querying access to a single block database.
type blockChunkQuerier struct {
	*blockBaseQuerier
}

// NewBlockChunkQuerier returns a chunk querier against the block reader and requested min and max time range.
func NewBlockChunkQuerier(b BlockReader, mint, maxt int64) (storage.ChunkQuerier, error) {
	q, err := newBlockBaseQuerier(b, mint, maxt)
	if err != nil {
		return nil, err
	}
	return &blockChunkQuerier{blockBaseQuerier: q}, nil
}

func (q *blockChunkQuerier) Select(_ context.Context, sortSeries bool, hints *storage.SelectHints, ms ...*labels.Matcher) storage.ChunkSeriesSet {
	mint := q.mint
	maxt := q.maxt
	disableTrimming := false
	if hints != nil {
		mint = hints.Start
		maxt = hints.End
		disableTrimming = hints.DisableTrimming
	}
	p, err := PostingsForMatchers(q.index, ms...)
	if err != nil {
		return storage.ErrChunkSeriesSet(err)
	}
	if sortSeries {
		p = q.index.SortedPostings(p)
	}
	return NewBlockChunkSeriesSet(q.blockID, q.index, q.chunks, q.tombstones, p, mint, maxt, disableTrimming)
}

func findSetMatches(pattern string) []string {
	// Return empty matches if the wrapper from Prometheus is missing.
	if len(pattern) < 6 || pattern[:4] != "^(?:" || pattern[len(pattern)-2:] != ")$" {
		return nil
	}
	escaped := false
	sets := []*strings.Builder{{}}
	init := 4
	end := len(pattern) - 2
	// If the regex is wrapped in a group we can remove the first and last parentheses
	if pattern[init] == '(' && pattern[end-1] == ')' {
		init++
		end--
	}
	for i := init; i < end; i++ {
		if escaped {
			switch {
			case isRegexMetaCharacter(pattern[i]):
				sets[len(sets)-1].WriteByte(pattern[i])
			case pattern[i] == '\\':
				sets[len(sets)-1].WriteByte('\\')
			default:
				return nil
			}
			escaped = false
		} else {
			switch {
			case isRegexMetaCharacter(pattern[i]):
				if pattern[i] == '|' {
					sets = append(sets, &strings.Builder{})
				} else {
					return nil
				}
			case pattern[i] == '\\':
				escaped = true
			default:
				sets[len(sets)-1].WriteByte(pattern[i])
			}
		}
	}
	matches := make([]string, 0, len(sets))
	for _, s := range sets {
		if s.Len() > 0 {
			matches = append(matches, s.String())
		}
	}
	return matches
}

// PostingsForMatchers assembles a single postings iterator against the index reader
// based on the given matchers. The resulting postings are not ordered by series.
func PostingsForMatchers(ix IndexReader, ms ...*labels.Matcher) (index.Postings, error) {
	var its, notIts []index.Postings
	// See which label must be non-empty.
	// Optimization for case like {l=~".", l!="1"}.
	labelMustBeSet := make(map[string]bool, len(ms))
	for _, m := range ms {
		if !m.Matches("") {
			labelMustBeSet[m.Name] = true
		}
	}
	isSubtractingMatcher := func(m *labels.Matcher) bool {
		if !labelMustBeSet[m.Name] {
			return true
		}
		return (m.Type == labels.MatchNotEqual || m.Type == labels.MatchNotRegexp) && m.Matches("")
	}
	hasSubtractingMatchers, hasIntersectingMatchers := false, false
	for _, m := range ms {
		if isSubtractingMatcher(m) {
			hasSubtractingMatchers = true
		} else {
			hasIntersectingMatchers = true
		}
	}

	if hasSubtractingMatchers && !hasIntersectingMatchers {
		// If there's nothing to subtract from, add in everything and remove the notIts later.
		// We prefer to get AllPostings so that the base of subtraction (i.e. allPostings)
		// doesn't include series that may be added to the index reader during this function call.
		k, v := index.AllPostingsKey()
		allPostings, err := ix.Postings(context.TODO(), k, v)
		if err != nil {
			return nil, err
		}
		its = append(its, allPostings)
	}

	// Sort matchers to have the intersecting matchers first.
	// This way the base for subtraction is smaller and
	// there is no chance that the set we subtract from
	// contains postings of series that didn't exist when
	// we constructed the set we subtract by.
	slices.SortStableFunc(ms, func(i, j *labels.Matcher) bool {
		return !isSubtractingMatcher(i) && isSubtractingMatcher(j)
	})

	for _, m := range ms {
		switch {
		case m.Name == "" && m.Value == "": // Special-case for AllPostings, used in tests at least.
			k, v := index.AllPostingsKey()
			allPostings, err := ix.Postings(context.TODO(), k, v)
			if err != nil {
				return nil, err
			}
			its = append(its, allPostings)
		case labelMustBeSet[m.Name]:
			// If this matcher must be non-empty, we can be smarter.
			matchesEmpty := m.Matches("")
			isNot := m.Type == labels.MatchNotEqual || m.Type == labels.MatchNotRegexp
			switch {
			case isNot && matchesEmpty: // l!="foo"
				// If the label can't be empty and is a Not and the inner matcher
				// doesn't match empty, then subtract it out at the end.
				inverse, err := m.Inverse()
				if err != nil {
					return nil, err
				}

				it, err := postingsForMatcher(ix, inverse)
				if err != nil {
					return nil, err
				}
				notIts = append(notIts, it)
			case isNot && !matchesEmpty: // l!=""
				// If the label can't be empty and is a Not, but the inner matcher can
				// be empty we need to use inversePostingsForMatcher.
				inverse, err := m.Inverse()
				if err != nil {
					return nil, err
				}

				it, err := inversePostingsForMatcher(ix, inverse)
				if err != nil {
					return nil, err
				}
				if index.IsEmptyPostingsType(it) {
					return index.EmptyPostings(), nil
				}
				its = append(its, it)
			default: // l="a"
				// Non-Not matcher, use normal postingsForMatcher.
				it, err := postingsForMatcher(ix, m)
				if err != nil {
					return nil, err
				}
				if index.IsEmptyPostingsType(it) {
					return index.EmptyPostings(), nil
				}
				its = append(its, it)
			}
		default: // l=""
			// If the matchers for a labelname selects an empty value, it selects all
			// the series which don't have the label name set too. See:
			// https://github.com/prometheus/prometheus/issues/3575 and
			// https://github.com/prometheus/prometheus/pull/3578#issuecomment-351653555
			it, err := inversePostingsForMatcher(ix, m)
			if err != nil {
				return nil, err
			}
			notIts = append(notIts, it)
		}
	}

	it := index.Intersect(its...)

	for _, n := range notIts {
		it = index.Without(it, n)
	}

	return it, nil
}

func postingsForMatcher(ix IndexReader, m *labels.Matcher) (index.Postings, error) {
	// This method will not return postings for missing labels.

	// Fast-path for equal matching.
	if m.Type == labels.MatchEqual {
		return ix.Postings(context.TODO(), m.Name, m.Value)
	}

	// Fast-path for set matching.
	if m.Type == labels.MatchRegexp {
		setMatches := findSetMatches(m.GetRegexString())
		if len(setMatches) > 0 {
			return ix.Postings(context.TODO(), m.Name, setMatches...)
		}
	}

	vals, err := ix.LabelValues(m.Name)
	if err != nil {
		return nil, err
	}

	var res []string
	for _, val := range vals {
		if m.Matches(val) {
			res = append(res, val)
		}
	}

	if len(res) == 0 {
		return index.EmptyPostings(), nil
	}

	return ix.Postings(context.TODO(), m.Name, res...)
}

// inversePostingsForMatcher returns the postings for the series with the label name set but not matching the matcher.
func inversePostingsForMatcher(ix IndexReader, m *labels.Matcher) (index.Postings, error) {
	// Fast-path for MatchNotRegexp matching.
	// Inverse of a MatchNotRegexp is MatchRegexp (double negation).
	// Fast-path for set matching.
	if m.Type == labels.MatchNotRegexp {
		setMatches := findSetMatches(m.GetRegexString())
		if len(setMatches) > 0 {
			return ix.Postings(context.TODO(), m.Name, setMatches...)
		}
	}

	// Fast-path for MatchNotEqual matching.
	// Inverse of a MatchNotEqual is MatchEqual (double negation).
	if m.Type == labels.MatchNotEqual {
		return ix.Postings(context.TODO(), m.Name, m.Value)
	}

	vals, err := ix.LabelValues(m.Name)
	if err != nil {
		return nil, err
	}

	var res []string
	// If the inverse match is ="", we just want all the values.
	if m.Type == labels.MatchEqual && m.Value == "" {
		res = vals
	} else {
		for _, val := range vals {
			if !m.Matches(val) {
				res = append(res, val)
			}
		}
	}

	return ix.Postings(context.TODO(), m.Name, res...)
}

func labelValuesWithMatchers(r IndexReader, name string, matchers ...*labels.Matcher) ([]string, error) {
	p, err := PostingsForMatchers(r, matchers...)
	if err != nil {
		return nil, errors.Wrap(err, "fetching postings for matchers")
	}

	allValues, err := r.LabelValues(name)
	if err != nil {
		return nil, errors.Wrapf(err, "fetching values of label %s", name)
	}

	// If we have a matcher for the label name, we can filter out values that don't match
	// before we fetch postings. This is especially useful for labels with many values.
	// e.g. __name__ with a selector like {__name__="xyz"}
	for _, m := range matchers {
		if m.Name != name {
			continue
		}

		// re-use the allValues slice to avoid allocations
		// this is safe because the iteration is always ahead of the append
		filteredValues := allValues[:0]
		for _, v := range allValues {
			if m.Matches(v) {
				filteredValues = append(filteredValues, v)
			}
		}
		allValues = filteredValues
	}

	valuesPostings := make([]index.Postings, len(allValues))
	for i, value := range allValues {
		valuesPostings[i], err = r.Postings(context.TODO(), name, value)
		if err != nil {
			return nil, errors.Wrapf(err, "fetching postings for %s=%q", name, value)
		}
	}
	indexes, err := index.FindIntersectingPostings(p, valuesPostings)
	if err != nil {
		return nil, errors.Wrap(err, "intersecting postings")
	}

	values := make([]string, 0, len(indexes))
	for _, idx := range indexes {
		values = append(values, allValues[idx])
	}

	return values, nil
}

func labelNamesWithMatchers(ctx context.Context, r IndexReader, matchers ...*labels.Matcher) ([]string, error) {
	p, err := PostingsForMatchers(r, matchers...)
	if err != nil {
		return nil, err
	}

	var postings []storage.SeriesRef
	for p.Next() {
		postings = append(postings, p.At())
	}
	if p.Err() != nil {
		return nil, errors.Wrapf(p.Err(), "postings for label names with matchers")
	}

	return r.LabelNamesFor(ctx, postings...)
}

// seriesData, used inside other iterators, are updated when we move from one series to another.
type seriesData struct {
	chks      []chunks.Meta
	intervals tombstones.Intervals
	labels    labels.Labels
}

// Labels implements part of storage.Series and storage.ChunkSeries.
func (s *seriesData) Labels() labels.Labels { return s.labels }

// blockBaseSeriesSet allows to iterate over all series in the single block.
// Iterated series are trimmed with given min and max time as well as tombstones.
// See newBlockSeriesSet and NewBlockChunkSeriesSet to use it for either sample or chunk iterating.
type blockBaseSeriesSet struct {
	blockID         ulid.ULID
	p               index.Postings
	index           IndexReader
	chunks          ChunkReader
	tombstones      tombstones.Reader
	mint, maxt      int64
	disableTrimming bool

	curr seriesData

	bufChks []chunks.Meta
	builder labels.ScratchBuilder
	err     error
}

func (b *blockBaseSeriesSet) Next() bool {
	for b.p.Next() {
		if err := b.index.Series(b.p.At(), &b.builder, &b.bufChks); err != nil {
			// Postings may be stale. Skip if no underlying series exists.
			if errors.Cause(err) == storage.ErrNotFound {
				continue
			}
			b.err = errors.Wrapf(err, "get series %d", b.p.At())
			return false
		}

		if len(b.bufChks) == 0 {
			continue
		}

		intervals, err := b.tombstones.Get(b.p.At())
		if err != nil {
			b.err = errors.Wrap(err, "get tombstones")
			return false
		}

		// NOTE:
		// * block time range is half-open: [meta.MinTime, meta.MaxTime).
		// * chunks are both closed: [chk.MinTime, chk.MaxTime].
		// * requested time ranges are closed: [req.Start, req.End].

		var trimFront, trimBack bool

		// Copy chunks as iterables are reusable.
		// Count those in range to size allocation (roughly - ignoring tombstones).
		nChks := 0
		for _, chk := range b.bufChks {
			if !(chk.MaxTime < b.mint || chk.MinTime > b.maxt) {
				nChks++
			}
		}
		chks := make([]chunks.Meta, 0, nChks)

		// Prefilter chunks and pick those which are not entirely deleted or totally outside of the requested range.
		for _, chk := range b.bufChks {
			if chk.MaxTime < b.mint {
				continue
			}
			if chk.MinTime > b.maxt {
				continue
			}
			if (tombstones.Interval{Mint: chk.MinTime, Maxt: chk.MaxTime}.IsSubrange(intervals)) {
				continue
			}
			chks = append(chks, chk)

			// If still not entirely deleted, check if trim is needed based on requested time range.
			if !b.disableTrimming {
				if chk.MinTime < b.mint {
					trimFront = true
				}
				if chk.MaxTime > b.maxt {
					trimBack = true
				}
			}
		}

		if len(chks) == 0 {
			continue
		}

		if trimFront {
			intervals = intervals.Add(tombstones.Interval{Mint: math.MinInt64, Maxt: b.mint - 1})
		}
		if trimBack {
			intervals = intervals.Add(tombstones.Interval{Mint: b.maxt + 1, Maxt: math.MaxInt64})
		}

		b.curr.labels = b.builder.Labels()
		b.curr.chks = chks
		b.curr.intervals = intervals
		return true
	}
	return false
}

func (b *blockBaseSeriesSet) Err() error {
	if b.err != nil {
		return b.err
	}
	return b.p.Err()
}

func (b *blockBaseSeriesSet) Warnings() annotations.Annotations { return nil }

// populateWithDelGenericSeriesIterator allows to iterate over given chunk
// metas. In each iteration it ensures that chunks are trimmed based on given
// tombstones interval if any.
//
// populateWithDelGenericSeriesIterator assumes that chunks that would be fully
// removed by intervals are filtered out in previous phase.
//
// On each iteration currChkMeta is available. If currDelIter is not nil, it
// means that the chunk iterator in currChkMeta is invalid and a chunk rewrite
// is needed, for which currDelIter should be used.
type populateWithDelGenericSeriesIterator struct {
	blockID ulid.ULID
	chunks  ChunkReader
	// chks are expected to be sorted by minTime and should be related to
	// the same, single series.
	chks []chunks.Meta

	i         int // Index into chks; -1 if not started yet.
	err       error
	bufIter   DeletedIterator // Retained for memory re-use. currDelIter may point here.
	intervals tombstones.Intervals

	currDelIter chunkenc.Iterator
	currChkMeta chunks.Meta
}

func (p *populateWithDelGenericSeriesIterator) reset(blockID ulid.ULID, cr ChunkReader, chks []chunks.Meta, intervals tombstones.Intervals) {
	p.blockID = blockID
	p.chunks = cr
	p.chks = chks
	p.i = -1
	p.err = nil
	p.bufIter.Iter = nil
	p.bufIter.Intervals = p.bufIter.Intervals[:0]
	p.intervals = intervals
	p.currDelIter = nil
	p.currChkMeta = chunks.Meta{}
}

// If copyHeadChunk is true, then the head chunk (i.e. the in-memory chunk of the TSDB)
// is deep copied to avoid races between reads and copying chunk bytes.
// However, if the deletion intervals overlaps with the head chunk, then the head chunk is
// not copied irrespective of copyHeadChunk because it will be re-encoded later anyway.
func (p *populateWithDelGenericSeriesIterator) next(copyHeadChunk bool) bool {
	if p.err != nil || p.i >= len(p.chks)-1 {
		return false
	}

	p.i++
	p.currChkMeta = p.chks[p.i]

	p.bufIter.Intervals = p.bufIter.Intervals[:0]
	for _, interval := range p.intervals {
		if p.currChkMeta.OverlapsClosedInterval(interval.Mint, interval.Maxt) {
			p.bufIter.Intervals = p.bufIter.Intervals.Add(interval)
		}
	}

	hcr, ok := p.chunks.(*headChunkReader)
	if ok && copyHeadChunk && len(p.bufIter.Intervals) == 0 {
		// ChunkWithCopy will copy the head chunk.
		var maxt int64
		p.currChkMeta.Chunk, maxt, p.err = hcr.ChunkWithCopy(p.currChkMeta)
		// For the in-memory head chunk the index reader sets maxt as MaxInt64. We fix it here.
		p.currChkMeta.MaxTime = maxt
	} else {
		p.currChkMeta.Chunk, p.err = p.chunks.Chunk(p.currChkMeta)
	}
	if p.err != nil {
		p.err = errors.Wrapf(p.err, "cannot populate chunk %d from block %s", p.currChkMeta.Ref, p.blockID.String())
		return false
	}

	if len(p.bufIter.Intervals) == 0 {
		// If there is no overlap with deletion intervals, we can take chunk as it is.
		p.currDelIter = nil
		return true
	}

	// We don't want the full chunk, take just a part of it.
	p.bufIter.Iter = p.currChkMeta.Chunk.Iterator(p.bufIter.Iter)
	p.currDelIter = &p.bufIter
	return true
}

func (p *populateWithDelGenericSeriesIterator) Err() error { return p.err }

type blockSeriesEntry struct {
	chunks  ChunkReader
	blockID ulid.ULID
	seriesData
}

func (s *blockSeriesEntry) Iterator(it chunkenc.Iterator) chunkenc.Iterator {
	pi, ok := it.(*populateWithDelSeriesIterator)
	if !ok {
		pi = &populateWithDelSeriesIterator{}
	}
	pi.reset(s.blockID, s.chunks, s.chks, s.intervals)
	return pi
}

type chunkSeriesEntry struct {
	chunks  ChunkReader
	blockID ulid.ULID
	seriesData
}

func (s *chunkSeriesEntry) Iterator(it chunks.Iterator) chunks.Iterator {
	pi, ok := it.(*populateWithDelChunkSeriesIterator)
	if !ok {
		pi = &populateWithDelChunkSeriesIterator{}
	}
	pi.reset(s.blockID, s.chunks, s.chks, s.intervals)
	return pi
}

// populateWithDelSeriesIterator allows to iterate over samples for the single series.
type populateWithDelSeriesIterator struct {
	populateWithDelGenericSeriesIterator

	curr chunkenc.Iterator
}

func (p *populateWithDelSeriesIterator) reset(blockID ulid.ULID, cr ChunkReader, chks []chunks.Meta, intervals tombstones.Intervals) {
	p.populateWithDelGenericSeriesIterator.reset(blockID, cr, chks, intervals)
	p.curr = nil
}

func (p *populateWithDelSeriesIterator) Next() chunkenc.ValueType {
	if p.curr != nil {
		if valueType := p.curr.Next(); valueType != chunkenc.ValNone {
			return valueType
		}
	}

	for p.next(false) {
		if p.currDelIter != nil {
			p.curr = p.currDelIter
		} else {
			p.curr = p.currChkMeta.Chunk.Iterator(p.curr)
		}
		if valueType := p.curr.Next(); valueType != chunkenc.ValNone {
			return valueType
		}
	}
	return chunkenc.ValNone
}

func (p *populateWithDelSeriesIterator) Seek(t int64) chunkenc.ValueType {
	if p.curr != nil {
		if valueType := p.curr.Seek(t); valueType != chunkenc.ValNone {
			return valueType
		}
	}
	for p.Next() != chunkenc.ValNone {
		if valueType := p.curr.Seek(t); valueType != chunkenc.ValNone {
			return valueType
		}
	}
	return chunkenc.ValNone
}

func (p *populateWithDelSeriesIterator) At() (int64, float64) {
	return p.curr.At()
}

func (p *populateWithDelSeriesIterator) AtHistogram() (int64, *histogram.Histogram) {
	return p.curr.AtHistogram()
}

func (p *populateWithDelSeriesIterator) AtFloatHistogram() (int64, *histogram.FloatHistogram) {
	return p.curr.AtFloatHistogram()
}

func (p *populateWithDelSeriesIterator) AtT() int64 {
	return p.curr.AtT()
}

func (p *populateWithDelSeriesIterator) Err() error {
	if err := p.populateWithDelGenericSeriesIterator.Err(); err != nil {
		return err
	}
	if p.curr != nil {
		return p.curr.Err()
	}
	return nil
}

type populateWithDelChunkSeriesIterator struct {
	populateWithDelGenericSeriesIterator

	curr chunks.Meta
}

func (p *populateWithDelChunkSeriesIterator) reset(blockID ulid.ULID, cr ChunkReader, chks []chunks.Meta, intervals tombstones.Intervals) {
	p.populateWithDelGenericSeriesIterator.reset(blockID, cr, chks, intervals)
	p.curr = chunks.Meta{}
}

func (p *populateWithDelChunkSeriesIterator) Next() bool {
	if !p.next(true) {
		return false
	}
	p.curr = p.currChkMeta
	if p.currDelIter == nil {
		return true
	}
	valueType := p.currDelIter.Next()
	if valueType == chunkenc.ValNone {
		if err := p.currDelIter.Err(); err != nil {
			p.err = errors.Wrap(err, "iterate chunk while re-encoding")
		}
		return false
	}

	// Re-encode the chunk if iterator is provider. This means that it has
	// some samples to be deleted or chunk is opened.
	var (
		newChunk chunkenc.Chunk
		app      chunkenc.Appender
		t        int64
		err      error
	)
	switch valueType {
	case chunkenc.ValHistogram:
		newChunk = chunkenc.NewHistogramChunk()
		if app, err = newChunk.Appender(); err != nil {
			break
		}

		for vt := valueType; vt != chunkenc.ValNone; vt = p.currDelIter.Next() {
			if vt != chunkenc.ValHistogram {
				err = fmt.Errorf("found value type %v in histogram chunk", vt)
				break
			}
			var h *histogram.Histogram
			t, h = p.currDelIter.AtHistogram()
			_, _, app, err = app.AppendHistogram(nil, t, h, true)
			if err != nil {
				break
			}
		}
	case chunkenc.ValFloat:
		newChunk = chunkenc.NewXORChunk()
		if app, err = newChunk.Appender(); err != nil {
			break
		}
		var v float64
		t, v = p.currDelIter.At()
		p.curr.MinTime = t
		app.Append(t, v)
		for vt := p.currDelIter.Next(); vt != chunkenc.ValNone; vt = p.currDelIter.Next() {
			if vt != chunkenc.ValFloat {
				err = fmt.Errorf("found value type %v in float chunk", vt)
				break
			}
			t, v = p.currDelIter.At()
			app.Append(t, v)
		}
	case chunkenc.ValFloatHistogram:
		newChunk = chunkenc.NewFloatHistogramChunk()
		if app, err = newChunk.Appender(); err != nil {
			break
		}

		for vt := valueType; vt != chunkenc.ValNone; vt = p.currDelIter.Next() {
			if vt != chunkenc.ValFloatHistogram {
				err = fmt.Errorf("found value type %v in histogram chunk", vt)
				break
			}
			var h *histogram.FloatHistogram
			t, h = p.currDelIter.AtFloatHistogram()
			_, _, app, err = app.AppendFloatHistogram(nil, t, h, true)
			if err != nil {
				break
			}
		}
	default:
		err = fmt.Errorf("populateWithDelChunkSeriesIterator: value type %v unsupported", valueType)
	}

	if err != nil {
		p.err = errors.Wrap(err, "iterate chunk while re-encoding")
		return false
	}
	if err := p.currDelIter.Err(); err != nil {
		p.err = errors.Wrap(err, "iterate chunk while re-encoding")
		return false
	}

	p.curr.Chunk = newChunk
	p.curr.MaxTime = t
	return true
}

func (p *populateWithDelChunkSeriesIterator) At() chunks.Meta { return p.curr }

// blockSeriesSet allows to iterate over sorted, populated series with applied tombstones.
// Series with all deleted chunks are still present as Series with no samples.
// Samples from chunks are also trimmed to requested min and max time.
type blockSeriesSet struct {
	blockBaseSeriesSet
}

func newBlockSeriesSet(i IndexReader, c ChunkReader, t tombstones.Reader, p index.Postings, mint, maxt int64, disableTrimming bool) storage.SeriesSet {
	return &blockSeriesSet{
		blockBaseSeriesSet{
			index:           i,
			chunks:          c,
			tombstones:      t,
			p:               p,
			mint:            mint,
			maxt:            maxt,
			disableTrimming: disableTrimming,
		},
	}
}

func (b *blockSeriesSet) At() storage.Series {
	// At can be looped over before iterating, so save the current values locally.
	return &blockSeriesEntry{
		chunks:     b.chunks,
		blockID:    b.blockID,
		seriesData: b.curr,
	}
}

// blockChunkSeriesSet allows to iterate over sorted, populated series with applied tombstones.
// Series with all deleted chunks are still present as Labelled iterator with no chunks.
// Chunks are also trimmed to requested [min and max] (keeping samples with min and max timestamps).
type blockChunkSeriesSet struct {
	blockBaseSeriesSet
}

func NewBlockChunkSeriesSet(id ulid.ULID, i IndexReader, c ChunkReader, t tombstones.Reader, p index.Postings, mint, maxt int64, disableTrimming bool) storage.ChunkSeriesSet {
	return &blockChunkSeriesSet{
		blockBaseSeriesSet{
			blockID:         id,
			index:           i,
			chunks:          c,
			tombstones:      t,
			p:               p,
			mint:            mint,
			maxt:            maxt,
			disableTrimming: disableTrimming,
		},
	}
}

func (b *blockChunkSeriesSet) At() storage.ChunkSeries {
	// At can be looped over before iterating, so save the current values locally.
	return &chunkSeriesEntry{
		chunks:     b.chunks,
		blockID:    b.blockID,
		seriesData: b.curr,
	}
}

// NewMergedStringIter returns string iterator that allows to merge symbols on demand and stream result.
func NewMergedStringIter(a, b index.StringIter) index.StringIter {
	return &mergedStringIter{a: a, b: b, aok: a.Next(), bok: b.Next()}
}

type mergedStringIter struct {
	a        index.StringIter
	b        index.StringIter
	aok, bok bool
	cur      string
	err      error
}

func (m *mergedStringIter) Next() bool {
	if (!m.aok && !m.bok) || (m.Err() != nil) {
		return false
	}
	switch {
	case !m.aok:
		m.cur = m.b.At()
		m.bok = m.b.Next()
		m.err = m.b.Err()
	case !m.bok:
		m.cur = m.a.At()
		m.aok = m.a.Next()
		m.err = m.a.Err()
	case m.b.At() > m.a.At():
		m.cur = m.a.At()
		m.aok = m.a.Next()
		m.err = m.a.Err()
	case m.a.At() > m.b.At():
		m.cur = m.b.At()
		m.bok = m.b.Next()
		m.err = m.b.Err()
	default: // Equal.
		m.cur = m.b.At()
		m.aok = m.a.Next()
		m.err = m.a.Err()
		m.bok = m.b.Next()
		if m.err == nil {
			m.err = m.b.Err()
		}
	}

	return true
}
func (m mergedStringIter) At() string { return m.cur }
func (m mergedStringIter) Err() error {
	return m.err
}

// DeletedIterator wraps chunk Iterator and makes sure any deleted metrics are not returned.
type DeletedIterator struct {
	// Iter is an Iterator to be wrapped.
	Iter chunkenc.Iterator
	// Intervals are the deletion intervals.
	Intervals tombstones.Intervals
}

func (it *DeletedIterator) At() (int64, float64) {
	return it.Iter.At()
}

func (it *DeletedIterator) AtHistogram() (int64, *histogram.Histogram) {
	t, h := it.Iter.AtHistogram()
	return t, h
}

func (it *DeletedIterator) AtFloatHistogram() (int64, *histogram.FloatHistogram) {
	t, h := it.Iter.AtFloatHistogram()
	return t, h
}

func (it *DeletedIterator) AtT() int64 {
	return it.Iter.AtT()
}

func (it *DeletedIterator) Seek(t int64) chunkenc.ValueType {
	if it.Iter.Err() != nil {
		return chunkenc.ValNone
	}
	valueType := it.Iter.Seek(t)
	if valueType == chunkenc.ValNone {
		return chunkenc.ValNone
	}

	// Now double check if the entry falls into a deleted interval.
	ts := it.AtT()
	for _, itv := range it.Intervals {
		if ts < itv.Mint {
			return valueType
		}

		if ts > itv.Maxt {
			it.Intervals = it.Intervals[1:]
			continue
		}

		// We're in the middle of an interval, we can now call Next().
		return it.Next()
	}

	// The timestamp is greater than all the deleted intervals.
	return valueType
}

func (it *DeletedIterator) Next() chunkenc.ValueType {
Outer:
	for valueType := it.Iter.Next(); valueType != chunkenc.ValNone; valueType = it.Iter.Next() {
		ts := it.AtT()
		for _, tr := range it.Intervals {
			if tr.InBounds(ts) {
				continue Outer
			}

			if ts <= tr.Maxt {
				return valueType
			}
			it.Intervals = it.Intervals[1:]
		}
		return valueType
	}
	return chunkenc.ValNone
}

func (it *DeletedIterator) Err() error { return it.Iter.Err() }

type nopChunkReader struct {
	emptyChunk chunkenc.Chunk
}

func newNopChunkReader() ChunkReader {
	return nopChunkReader{
		emptyChunk: chunkenc.NewXORChunk(),
	}
}

func (cr nopChunkReader) Chunk(chunks.Meta) (chunkenc.Chunk, error) {
	return cr.emptyChunk, nil
}

func (cr nopChunkReader) Close() error { return nil }<|MERGE_RESOLUTION|>--- conflicted
+++ resolved
@@ -95,13 +95,8 @@
 	return res, nil, err
 }
 
-<<<<<<< HEAD
-func (q *blockBaseQuerier) LabelNames(matchers ...*labels.Matcher) ([]string, annotations.Annotations, error) {
-	res, err := q.index.LabelNames(matchers...)
-=======
-func (q *blockBaseQuerier) LabelNames(ctx context.Context, matchers ...*labels.Matcher) ([]string, storage.Warnings, error) {
+func (q *blockBaseQuerier) LabelNames(ctx context.Context, matchers ...*labels.Matcher) ([]string, annotations.Annotations, error) {
 	res, err := q.index.LabelNames(ctx, matchers...)
->>>>>>> e21ff116
 	return res, nil, err
 }
 
