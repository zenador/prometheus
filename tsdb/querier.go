--- conflicted
+++ resolved
@@ -821,41 +821,7 @@
 			break
 		}
 
-<<<<<<< HEAD
-		switch hc := p.currChkMeta.Chunk.(type) {
-		case *chunkenc.HistogramChunk:
-			newChunk.(*chunkenc.HistogramChunk).SetCounterResetHeader(hc.GetCounterResetHeader())
-		case *safeHeadChunk:
-			if unwrapped, ok := hc.Chunk.(*chunkenc.HistogramChunk); ok {
-				newChunk.(*chunkenc.HistogramChunk).SetCounterResetHeader(unwrapped.GetCounterResetHeader())
-			} else {
-				err = fmt.Errorf("internal error, could not unwrap safeHeadChunk to histogram chunk: %T", hc.Chunk)
-			}
-		case *mergedOOOChunks:
-			// TODO(histograms): implement
-		default:
-			err = fmt.Errorf("internal error, unknown chunk type %T when expecting histogram", p.currChkMeta.Chunk)
-		}
-		if err != nil {
-			break
-		}
-
-		var h *histogram.Histogram
-		t, h = p.currDelIter.AtHistogram()
-		p.curr.MinTime = t
-
-		// Detect missing gauge reset hint.
-		if h.CounterResetHint == histogram.GaugeType && newChunk.(*chunkenc.HistogramChunk).GetCounterResetHeader() != chunkenc.GaugeType {
-			err = fmt.Errorf("found gauge histogram in non gauge chunk")
-			break
-		}
-
-		app.AppendHistogram(t, h)
-
-		for vt := p.currDelIter.Next(); vt != chunkenc.ValNone; vt = p.currDelIter.Next() {
-=======
 		for vt := valueType; vt != chunkenc.ValNone; vt = p.currDelIter.Next() {
->>>>>>> b1a6d003
 			if vt != chunkenc.ValHistogram {
 				err = fmt.Errorf("found value type %v in histogram chunk", vt)
 				break
@@ -890,41 +856,7 @@
 			break
 		}
 
-<<<<<<< HEAD
-		switch hc := p.currChkMeta.Chunk.(type) {
-		case *chunkenc.FloatHistogramChunk:
-			newChunk.(*chunkenc.FloatHistogramChunk).SetCounterResetHeader(hc.GetCounterResetHeader())
-		case *safeHeadChunk:
-			if unwrapped, ok := hc.Chunk.(*chunkenc.FloatHistogramChunk); ok {
-				newChunk.(*chunkenc.FloatHistogramChunk).SetCounterResetHeader(unwrapped.GetCounterResetHeader())
-			} else {
-				err = fmt.Errorf("internal error, could not unwrap safeHeadChunk to float histogram chunk: %T", hc.Chunk)
-			}
-		case *mergedOOOChunks:
-			// TODO(histograms): implement
-		default:
-			err = fmt.Errorf("internal error, unknown chunk type %T when expecting float histogram", p.currChkMeta.Chunk)
-		}
-		if err != nil {
-			break
-		}
-
-		var h *histogram.FloatHistogram
-		t, h = p.currDelIter.AtFloatHistogram()
-		p.curr.MinTime = t
-
-		// Detect missing gauge reset hint.
-		if h.CounterResetHint == histogram.GaugeType && newChunk.(*chunkenc.FloatHistogramChunk).GetCounterResetHeader() != chunkenc.GaugeType {
-			err = fmt.Errorf("found float gauge histogram in non gauge chunk")
-			break
-		}
-
-		app.AppendFloatHistogram(t, h)
-
-		for vt := p.currDelIter.Next(); vt != chunkenc.ValNone; vt = p.currDelIter.Next() {
-=======
 		for vt := valueType; vt != chunkenc.ValNone; vt = p.currDelIter.Next() {
->>>>>>> b1a6d003
 			if vt != chunkenc.ValFloatHistogram {
 				err = fmt.Errorf("found value type %v in histogram chunk", vt)
 				break
